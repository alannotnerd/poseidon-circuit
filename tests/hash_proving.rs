use halo2_proofs::dev::MockProver;
use halo2_proofs::halo2curves::{
    bn256::{Bn256, Fr as Fp, G1Affine},
    group::ff::PrimeField,
};
use halo2_proofs::plonk::{create_proof, keygen_pk, keygen_vk, verify_proof};
use halo2_proofs::poly::commitment::ParamsProver;
use halo2_proofs::poly::kzg::commitment::{
    KZGCommitmentScheme, ParamsKZG as Params, ParamsVerifierKZG as ParamsVerifier,
};
use halo2_proofs::poly::kzg::multiopen::{ProverSHPLONK, VerifierSHPLONK};
use halo2_proofs::poly::kzg::strategy::SingleStrategy;
use halo2_proofs::transcript::{
    Blake2bRead, Blake2bWrite, Challenge255, TranscriptReadBuffer, TranscriptWriterBuffer,
};
use halo2_proofs::SerdeFormat;
use halo2_proofs::{
    circuit::{Layouter, SimpleFloorPlanner},
    plonk::{Circuit, ConstraintSystem, Error},
};
use poseidon_circuit::poseidon::Pow5Chip;
use poseidon_circuit::{hash::*, DEFAULT_STEP};
use rand::SeedableRng;
use rand_chacha::ChaCha8Rng;

struct TestCircuit(PoseidonHashTable<Fp>, usize);

// test circuit derived from table data
impl Circuit<Fp> for TestCircuit {
    type Config = SpongeConfig<Fp, Pow5Chip<Fp, 3, 2>>;
    type FloorPlanner = SimpleFloorPlanner;

    fn without_witnesses(&self) -> Self {
        Self(PoseidonHashTable::default(), self.1)
    }

    fn configure(meta: &mut ConstraintSystem<Fp>) -> Self::Config {
        let hash_tbl = [0; 5].map(|_| meta.advice_column());
        SpongeConfig::configure_sub(meta, hash_tbl, DEFAULT_STEP)
    }

    fn synthesize(
        &self,
        config: Self::Config,
        mut layouter: impl Layouter<Fp>,
    ) -> Result<(), Error> {
        let chip = SpongeChip::<Fp, DEFAULT_STEP, Pow5Chip<Fp, 3, 2>>::construct(
            config,
            &self.0,
            self.1,
            false,
            Some(Fp::from(42u64)),
        );
        chip.load(&mut layouter)
    }
}

#[test]
fn hash_circuit() {
    let message1 = [
        Fp::from_str_vartime("1").unwrap(),
        Fp::from_str_vartime("2").unwrap(),
    ];
    let message2 = [
        Fp::from_str_vartime("0").unwrap(),
        Fp::from_str_vartime("1").unwrap(),
    ];

    let k = 7;
    let circuit = TestCircuit(
        PoseidonHashTable {
            inputs: vec![message1, message2],
            ..Default::default()
        },
        3,
    );
    let prover = MockProver::run(k, &circuit, vec![]).unwrap();
    assert_eq!(prover.verify(), Ok(()));
}

#[test]
fn vk_validity() {
    use halo2_proofs::SerdeFormat;

    let params = Params::<Bn256>::unsafe_setup(8);

    let circuit = TestCircuit(PoseidonHashTable::default(), 3);
    let vk1 = keygen_vk(&params, &circuit).unwrap();

    let mut vk1_buf: Vec<u8> = Vec::new();
<<<<<<< HEAD
    vk1.write(&mut vk1_buf, SerdeFormat::RawBytes).unwrap();
=======
    vk1.write(&mut vk1_buf, SerdeFormat::RawBytesUnchecked)
        .unwrap();
>>>>>>> 85b0f068

    let circuit = TestCircuit(
        PoseidonHashTable {
            inputs: vec![
                [
                    Fp::from_str_vartime("1").unwrap(),
                    Fp::from_str_vartime("2").unwrap(),
                ],
                [
                    Fp::from_str_vartime("0").unwrap(),
                    Fp::from_str_vartime("1").unwrap(),
                ],
            ],
            ..Default::default()
        },
        3,
    );
    let vk2 = keygen_vk(&params, &circuit).unwrap();

    let mut vk2_buf: Vec<u8> = Vec::new();
<<<<<<< HEAD
    vk2.write(&mut vk2_buf, SerdeFormat::RawBytes).unwrap();
=======
    vk2.write(&mut vk2_buf, SerdeFormat::RawBytesUnchecked)
        .unwrap();
>>>>>>> 85b0f068

    assert_eq!(vk1_buf, vk2_buf);
}

#[test]
fn proof_and_verify() {
    let k = 8;

    let params = Params::<Bn256>::unsafe_setup(k);
    let os_rng = ChaCha8Rng::from_seed([101u8; 32]);
    let mut transcript = Blake2bWrite::<_, G1Affine, Challenge255<_>>::init(vec![]);

    let circuit = TestCircuit(
        PoseidonHashTable {
            inputs: vec![
                [
                    Fp::from_str_vartime("1").unwrap(),
                    Fp::from_str_vartime("2").unwrap(),
                ],
                [
                    Fp::from_str_vartime("30").unwrap(),
                    Fp::from_str_vartime("1").unwrap(),
                ],
                [Fp::from_str_vartime("65536").unwrap(), Fp::zero()],
            ],
            controls: vec![Fp::zero(), Fp::from(46u64), Fp::from(14u64)],
            ..Default::default()
        },
        4,
    );

    let prover = MockProver::run(k, &circuit, vec![]).unwrap();
    assert_eq!(prover.verify(), Ok(()));

    let vk = keygen_vk(&params, &circuit).unwrap();
    let pk = keygen_pk(&params, vk, &circuit).unwrap();

    create_proof::<KZGCommitmentScheme<Bn256>, ProverSHPLONK<'_, Bn256>, _, _, _, _>(
        &params,
        &pk,
        &[circuit],
        &[&[]],
        os_rng,
        &mut transcript,
    )
    .unwrap();

    let proof_script = transcript.finalize();
    let mut transcript = Blake2bRead::<_, _, Challenge255<_>>::init(&proof_script[..]);
    let verifier_params: ParamsVerifier<Bn256> = params.verifier_params().clone();
    let strategy = SingleStrategy::new(&params);
    let circuit = TestCircuit(PoseidonHashTable::default(), 4);
    let vk = keygen_vk(&params, &circuit).unwrap();

    assert!(
        verify_proof::<KZGCommitmentScheme<Bn256>, VerifierSHPLONK<'_, Bn256>, _, _, _>(
            &verifier_params,
            &vk,
            strategy,
            &[&[]],
            &mut transcript
        )
        .is_ok()
    );
}<|MERGE_RESOLUTION|>--- conflicted
+++ resolved
@@ -88,12 +88,7 @@
     let vk1 = keygen_vk(&params, &circuit).unwrap();
 
     let mut vk1_buf: Vec<u8> = Vec::new();
-<<<<<<< HEAD
     vk1.write(&mut vk1_buf, SerdeFormat::RawBytes).unwrap();
-=======
-    vk1.write(&mut vk1_buf, SerdeFormat::RawBytesUnchecked)
-        .unwrap();
->>>>>>> 85b0f068
 
     let circuit = TestCircuit(
         PoseidonHashTable {
@@ -114,12 +109,7 @@
     let vk2 = keygen_vk(&params, &circuit).unwrap();
 
     let mut vk2_buf: Vec<u8> = Vec::new();
-<<<<<<< HEAD
     vk2.write(&mut vk2_buf, SerdeFormat::RawBytes).unwrap();
-=======
-    vk2.write(&mut vk2_buf, SerdeFormat::RawBytesUnchecked)
-        .unwrap();
->>>>>>> 85b0f068
 
     assert_eq!(vk1_buf, vk2_buf);
 }
