//! The hash circuit base on poseidon.

use crate::poseidon::primitives::{
    ConstantLengthIden3, Domain, Hash, P128Pow5T3, Spec, VariableLengthIden3,
};
use halo2_proofs::halo2curves::bn256::Fr;
use halo2_proofs::{arithmetic::FieldExt, circuit::AssignedCell};

/// indicate an field can be hashed in merkle tree (2 Fields to 1 Field)
pub trait Hashable: FieldExt {
    /// the spec type used in circuit for this hashable field
    type SpecType: Spec<Self, 3, 2>;
    /// the domain type used for hash calculation
    type DomainType: Domain<Self, 2>;

    /// execute hash for any sequence of fields
    fn hash(inp: [Self; 2]) -> Self;
    /// obtain the rows consumed by each circuit block
    fn hash_block_size() -> usize {
        1 + Self::SpecType::full_rounds() + (Self::SpecType::partial_rounds() + 1) / 2
    }
    /// init a hasher used for hash
    fn hasher() -> Hash<Self, Self::SpecType, Self::DomainType, 3, 2> {
        Hash::<Self, Self::SpecType, Self::DomainType, 3, 2>::init()
    }
}

/// indicate an message stream constructed by the field can be hashed, commonly
/// it just need to update the Domain
pub trait MessageHashable: Hashable {
    /// the domain type used for message hash
    type DomainType: Domain<Self, 2>;
    /// hash message, if cap is not provided, it commonly use the len of msg
    fn hash_msg(msg: &[Self], cap: Option<u64>) -> Self;
    /// init a hasher used for hash message
    fn msg_hasher(
    ) -> Hash<Self, <Self as Hashable>::SpecType, <Self as MessageHashable>::DomainType, 3, 2> {
        Hash::<Self, <Self as Hashable>::SpecType, <Self as MessageHashable>::DomainType, 3, 2>::init()
    }
}

impl Hashable for Fr {
    type SpecType = P128Pow5T3<Self>;
    type DomainType = ConstantLengthIden3<2>;

    fn hash(inp: [Self; 2]) -> Self {
        Self::hasher().hash(inp)
    }
}

impl MessageHashable for Fr {
    type DomainType = VariableLengthIden3;

    fn hash_msg(msg: &[Self], cap: Option<u64>) -> Self {
        Self::msg_hasher().hash_with_cap(msg, cap.unwrap_or(msg.len() as u64))
    }
}

use crate::poseidon::{PermuteChip, PoseidonInstructions};
use halo2_proofs::{
    circuit::{Chip, Layouter, Region, Value},
    plonk::{Advice, Column, ConstraintSystem, Error, Expression, Fixed, Selector, TableColumn},
    poly::Rotation,
};

/// The config for poseidon hash circuit
#[derive(Clone, Debug)]
<<<<<<< HEAD
pub struct PoseidonHashConfig<Fp: FieldExt, PC: PermuteChip<Fp>> {
    permute_config: PC::Config,
    hash_table: [Column<Advice>; 4],
=======
pub struct PoseidonHashConfig<Fp: FieldExt> {
    permute_config: Pow5Config<Fp, 3, 2>,
    hash_table: [Column<Advice>; 5],
>>>>>>> 231450d1
    hash_table_aux: [Column<Advice>; 6],
    control_aux: Column<Advice>,
    s_sponge_continue: Column<Advice>,
    constants: [Column<Fixed>; 1],
    control_step_range: TableColumn,
    s_table: Selector,
    s_custom: Selector,
}

impl<Fp: Hashable, PC: PermuteChip<Fp>> PoseidonHashConfig<Fp, PC> {
    /// obtain the commitment index of hash table
    pub fn commitment_index(&self) -> [usize; 5] {
        self.hash_table.map(|col| col.index())
    }

    /// obtain the hash_table columns
    pub fn hash_tbl_cols(&self) -> [Column<Advice>; 5] {
        self.hash_table
    }

    /// build configure for sub circuit
    pub fn configure_sub(
        meta: &mut ConstraintSystem<Fp>,
        hash_table: [Column<Advice>; 5],
        step: usize,
    ) -> Self {
<<<<<<< HEAD
        // TODO: remove this "constants".
        let constants = [0; 1].map(|_| meta.fixed_column());
        let s_table = meta.complex_selector();
=======
        let state = [0; 3].map(|_| meta.advice_column());
        let partial_sbox = meta.advice_column();
        let constants = [0; 6].map(|_| meta.fixed_column());
        let s_table = meta.selector();
        let s_custom = meta.selector();
>>>>>>> 231450d1

        let hash_table_aux = [0, 1, 2, 3, 4, 5].map(|idx| {
            if idx < 5 {
                meta.advice_column()
            } else {
                meta.advice_column_in(halo2_proofs::plonk::SecondPhase)
            }
        });
        for col in hash_table_aux.iter().chain(hash_table[0..1].iter()) {
            meta.enable_equality(*col);
        }

        let control = hash_table[3];
        let s_sponge_continue = meta.advice_column();
        meta.enable_equality(s_sponge_continue);
        let control_aux = meta.advice_column();
        let control_step_range = meta.lookup_table_column();

        let state_in = &hash_table_aux[0..3];
        let state_for_next_in = &hash_table_aux[3..5];
        let hash_out = hash_table_aux[5];
        let hash_inp = &hash_table[1..3];
        let hash_index = hash_table[0];
        let header_mark = hash_table[4];

        meta.create_gate("custom row", |meta| {
            let s_enable = meta.query_selector(s_custom);

            vec![
                s_enable.clone() * meta.query_advice(hash_inp[0], Rotation::cur()),
                s_enable.clone() * meta.query_advice(hash_inp[1], Rotation::cur()),
                s_enable * meta.query_advice(control, Rotation::cur()),
            ]
        });

        meta.create_gate("control constrain", |meta| {
            /*
               s_continue must be bool
               s_continue must be false on each row which control is 0 (MPT mode)
               header_mark is just not(s_continue)
            */
            let s_enable = meta.query_selector(s_table);
            let ctrl = meta.query_advice(control, Rotation::cur());
            let ctrl_bool = ctrl.clone() * meta.query_advice(control_aux, Rotation::cur());
            let s_continue = meta.query_advice(s_sponge_continue, Rotation::cur());

            vec![
                s_enable.clone()
                    * s_continue.clone()
                    * (Expression::Constant(Fp::one()) - s_continue.clone()),
                s_enable.clone() * ctrl * (Expression::Constant(Fp::one()) - ctrl_bool.clone()),
                s_enable.clone()
                    * s_continue.clone()
                    * (Expression::Constant(Fp::one()) - ctrl_bool),
                s_enable
                    * (Expression::Constant(Fp::one())
                        - s_continue
                        - meta.query_advice(header_mark, Rotation::cur())),
            ]
        });

        meta.create_gate("control step", |meta| {
            /*
               when s_continue is true, it trigger a RANGE checking on the ctrl_prev
               to less than or equal to **step**
               and current ctrl can not be 0
            */
            let s_continue = meta.query_advice(s_sponge_continue, Rotation::cur());
            let s_enable = meta.query_selector(s_table) * s_continue;
            let ctrl = meta.query_advice(control, Rotation::cur());
            let ctrl_prev = meta.query_advice(control, Rotation::prev());
            let ctrl_bool = ctrl.clone() * meta.query_advice(control_aux, Rotation::cur());

            vec![
                s_enable.clone()
                    * (ctrl + Expression::Constant(Fp::from_u128(step as u128)) - ctrl_prev),
                s_enable * (Expression::Constant(Fp::one()) - ctrl_bool),
            ]
        });

        meta.lookup("control range check", |meta| {
            let s_enable = meta.query_advice(header_mark, Rotation::cur());
            let ctrl = meta.query_advice(control, Rotation::prev());

            vec![(s_enable * ctrl, control_step_range)]
        });

        meta.create_gate("hash index constrain", |meta| {
            let s_enable = meta.query_selector(s_table);
            let s_continue_hash = meta.query_advice(s_sponge_continue, Rotation::cur());
            let hash_ind = meta.query_advice(hash_index, Rotation::cur());
            let hash_prev = meta.query_advice(hash_index, Rotation::prev());
            let hash_out = meta.query_advice(hash_out, Rotation::prev());

            vec![
                s_enable.clone() * s_continue_hash.clone() * (hash_ind - hash_prev.clone()),
                s_enable
                    * (Expression::Constant(Fp::one()) - s_continue_hash)
                    * (hash_out - hash_prev),
            ]
        });

        meta.create_gate("input constrain", |meta| {
            let s_enable = meta.query_selector(s_table);
            let s_continue_hash = meta.query_advice(s_sponge_continue, Rotation::cur());

            // external input: if not new hash, input must add prev state
            let mut ret: Vec<_> = state_in[1..]
                .iter()
                .zip(state_for_next_in.iter())
                .zip(hash_inp.iter())
                .map(|((inp, prev_inp), ext_inp)| {
                    let inp = meta.query_advice(*inp, Rotation::cur());
                    let prev_inp = meta.query_advice(*prev_inp, Rotation::prev());
                    let ext_inp = meta.query_advice(*ext_inp, Rotation::cur());

                    s_enable.clone() * (prev_inp * s_continue_hash.clone() + ext_inp - inp)
                })
                .collect();

            assert_eq!(hash_inp.len(), ret.len());

            let inp_hash = meta.query_advice(state_in[0], Rotation::cur());
            let inp_hash_prev = meta.query_advice(hash_out, Rotation::prev());
            let inp_hash_init = meta.query_advice(control, Rotation::cur());

            // hash output: must inherit prev state or apply current control flag (for new hash)
            ret.push(
                s_enable.clone()
                    * (Expression::Constant(Fp::one()) - s_continue_hash.clone())
                    * (inp_hash.clone() - inp_hash_init),
            );
            ret.push(s_enable * s_continue_hash * (inp_hash - inp_hash_prev));
            ret
        });

        Self {
            permute_config: PC::configure(meta),
            hash_table,
            hash_table_aux,
            control_aux,
            constants,
            control_step_range,
            s_table,
            s_custom,
            s_sponge_continue,
        }
    }
}

/// Poseidon hash table
#[derive(Clone, Default, Debug)]
pub struct PoseidonHashTable<Fp> {
    /// the input messages for hashes
    pub inputs: Vec<[Fp; 2]>,
    /// the control flag for each permutation
    pub controls: Vec<Fp>,
    /// the expected hash output for checking
    pub checks: Vec<Option<Fp>>,
    /// the custom hash for nil message
    pub nil_msg_hash: Option<Fp>,
}

impl<Fp: FieldExt> PoseidonHashTable<Fp> {
    /// Add common inputs
    pub fn constant_inputs<'d>(&mut self, src: impl IntoIterator<Item = &'d [Fp; 2]>) {
        let mut new_inps: Vec<_> = src.into_iter().copied().collect();
        self.inputs.append(&mut new_inps);
    }

    /// Add common inputs with expected hash as check
    pub fn constant_inputs_with_check<'d>(
        &mut self,
        src: impl IntoIterator<Item = &'d (Fp, Fp, Fp)>,
    ) {
        // align input and checks
        self.checks.resize(self.inputs.len(), None);

        for (a, b, c) in src {
            self.inputs.push([*a, *b]);
            self.checks.push(Some(*c));
            self.controls.push(Fp::zero());
        }
    }

    /// Add a series of inputs from a field stream
    pub fn stream_inputs<'d>(
        &mut self,
        src: impl IntoIterator<Item = &'d [Fp; 2]>,
        ctrl_start: u64,
        step: usize,
    ) {
        let mut new_inps: Vec<_> = src.into_iter().copied().collect();
        let mut ctrl_series: Vec<_> = std::iter::successors(Some(ctrl_start), |n| {
            if *n > (step as u64) {
                Some(n - step as u64)
            } else {
                None
            }
        })
        .map(Fp::from)
        .take(new_inps.len())
        .collect();

        assert_eq!(new_inps.len(), ctrl_series.len());
        self.inputs.append(&mut new_inps);
        self.controls.append(&mut ctrl_series);
        assert_eq!(self.inputs.len(), self.controls.len());
    }

    /// return the row which poseidon table use (notice it maybe much smaller
    /// than the actual circuit row required)
    pub fn table_size(&self) -> usize {
        self.inputs.len()
    }
}

impl<Fp: Hashable> PoseidonHashTable<Fp> {
    /// return minimum required the circuit rows\
    /// (size of hashes * rows required by each hash)
    pub fn minimum_row_require(&self) -> usize {
        self.inputs.len() * Fp::hash_block_size()
    }
}

/// Represent the chip for Poseidon hash table
#[derive(Debug)]
pub struct PoseidonHashChip<'d, Fp: FieldExt, const STEP: usize, PC: PermuteChip<Fp>> {
    calcs: usize,
    nil_msg_hash: Option<Fp>,
    mpt_only: bool,
    data: &'d PoseidonHashTable<Fp>,
    config: PoseidonHashConfig<Fp, PC>,
}

<<<<<<< HEAD
impl<
        'd,
        Fp: Hashable,
        const STEP: usize,
        PC: PermuteChip<Fp> + PoseidonInstructions<Fp, Fp::SpecType, 3, 2>,
    > PoseidonHashChip<'d, Fp, STEP, PC>
{
=======
type PermutedState<Fp> = Vec<[StateWord<Fp>; 3]>;

impl<'d, Fp: Hashable, const STEP: usize> PoseidonHashChip<'d, Fp, STEP> {
>>>>>>> 231450d1
    ///construct the chip
    pub fn construct(
        config: PoseidonHashConfig<Fp, PC>,
        data: &'d PoseidonHashTable<Fp>,
        calcs: usize,
        mpt_only: bool,
        nil_msg_hash: Option<Fp>,
    ) -> Self {
        Self {
            calcs,
            mpt_only,
            nil_msg_hash,
            data,
            config,
        }
    }

    fn fill_hash_tbl_custom(&self, region: &mut Region<'_, Fp>) -> Result<usize, Error> {
        let config = &self.config;

        config.s_custom.enable(region, 0)?;
        // all zero row
        for (tip, cols) in [
            ("dummy inputs", config.hash_table.as_slice()),
            ("dummy aux inputs", config.hash_table_aux.as_slice()),
            ("control aux head", [config.control_aux].as_slice()),
            (
                "control sponge continue head",
                [config.s_sponge_continue].as_slice(),
            ),
        ] {
            for col in cols {
                region.assign_advice(|| tip, *col, 0, || Value::known(Fp::zero()))?;
            }
        }

        config.s_custom.enable(region, 1)?;
        if self.mpt_only {
            return Ok(1);
        }

        // custom
        for (tip, cols) in [
            ("custom inputs", &config.hash_table[1..4]),
            ("custom aux inputs", config.hash_table_aux.as_slice()),
            ("control aux head custom", [config.control_aux].as_slice()),
            (
                "control sponge continue head custom",
                [config.s_sponge_continue].as_slice(),
            ),
        ] {
            for col in cols {
                region.assign_advice(|| tip, *col, 1, || Value::known(Fp::zero()))?;
            }
        }

        // input, notice hash index constrain require we also assign hash_out col
        for col in [config.hash_table_aux[5], config.hash_table[0]] {
            region.assign_advice(
                || "custom hash for nil",
                col,
                1,
                || {
                    self.nil_msg_hash
                        .map(Value::known)
                        .unwrap_or_else(Value::unknown)
                },
            )?;
        }
        region.assign_advice(
            || "custom mark",
            config.hash_table[4],
            1,
            || Value::known(Fp::one()),
        )?;

        Ok(2)
    }

    fn fill_hash_tbl_body(
        &self,
        region: &mut Region<'_, Fp>,
        begin_offset: usize,
    ) -> Result<(PermutedState<Fp>, PermutedState<Fp>), Error> {
        let config = &self.config;
        let data = self.data;

        let mut states_in = Vec::new();
        let mut states_out = Vec::new();
        let hash_helper = Fp::hasher();

        let inputs_i = data
            .inputs
            .iter()
            .map(Some)
            .chain(std::iter::repeat(None))
            .take(self.calcs);
        let controls_i = data
            .controls
            .iter()
            .map(Some)
            .chain(std::iter::repeat(None))
            .take(self.calcs);

        let checks_i = data
            .checks
            .iter()
            .map(|i| i.as_ref())
            .chain(std::iter::repeat(None))
            .take(self.calcs);

        let mut is_new_sponge = true;
        let mut process_start = 0;
        let mut state: [Fp; 3] = [Fp::zero(); 3];
        let mut last_offset = 0;

        for (i, ((inp, control), check)) in inputs_i.zip(controls_i).zip(checks_i).enumerate() {
            let control = control.copied().unwrap_or_else(Fp::zero);
            let offset = i + begin_offset;
            last_offset = offset;

            if is_new_sponge {
                state[0] = control;
                process_start = offset;
            }

            let inp = inp
                .map(|[a, b]| [*a, *b])
                .unwrap_or_else(|| [Fp::zero(), Fp::zero()]);

            state.iter_mut().skip(1).zip(inp).for_each(|(s, inp)| {
                if is_new_sponge {
                    *s = inp;
                } else {
                    *s += inp;
                }
            });

            let state_start = state;
            hash_helper.permute(&mut state); //here we calculate the hash

            //and sanity check ...
            if let Some(ck) = check {
                assert_eq!(
                    *ck, state[0],
                    "hash output not match with expected at {offset}"
                );
            }

            let current_hash = state[0];

            //assignment ...
            config.s_table.enable(region, offset)?;

            let c_start = [0; 3]
                .into_iter()
                .enumerate()
                .map(|(i, _)| {
                    region.assign_advice(
                        || format!("state input {i}_{offset}"),
                        config.hash_table_aux[i],
                        offset,
                        || Value::known(state_start[i]),
                    )
                })
                .collect::<Result<Vec<_>, _>>()?;

            let c_end = [5, 3, 4]
                .into_iter()
                .enumerate()
                .map(|(i, j)| {
                    region.assign_advice(
                        || format!("state output {i}_{offset}"),
                        config.hash_table_aux[j],
                        offset,
                        || Value::known(state[i]),
                    )
                })
                .collect::<Result<Vec<_>, _>>()?;

            for (tip, col, val) in [
                ("hash input first", config.hash_table[1], inp[0]),
                ("hash input second", config.hash_table[2], inp[1]),
                ("state input control", config.hash_table[3], control),
                (
                    "state beginning flag",
                    config.hash_table[4],
                    if is_new_sponge { Fp::one() } else { Fp::zero() },
                ),
                (
                    "state input control_aux",
                    config.control_aux,
                    control.invert().unwrap_or_else(Fp::zero),
                ),
                (
                    "state continue control",
                    config.s_sponge_continue,
                    if is_new_sponge { Fp::zero() } else { Fp::one() },
                ),
            ] {
                region.assign_advice(
                    || format!("{tip}_{offset}"),
                    col,
                    offset,
                    || Value::known(val),
                )?;
            }

            is_new_sponge = control <= Fp::from_u128(STEP as u128);

            //fill all the hash_table[0] with result hash
            if is_new_sponge {
                (process_start..=offset).try_for_each(|ith| {
                    region
                        .assign_advice(
                            || format!("hash index_{ith}"),
                            config.hash_table[0],
                            ith,
                            || Value::known(current_hash),
                        )
                        .map(|_| ())
                })?;
            }

            //we directly specify the init state of permutation
            let c_start_arr: [_; 3] = c_start.try_into().expect("same size");
            states_in.push(c_start_arr.map(StateWord::from));
            let c_end_arr: [_; 3] = c_end.try_into().expect("same size");
            states_out.push(c_end_arr.map(StateWord::from));
        }

        // set the last row is "custom", a row both enabled and customed
        // can only fill a padding row ([0, 0] in MPT mode)
        config.s_custom.enable(region, last_offset)?;
        Ok((states_in, states_out))
    }

<<<<<<< HEAD
                    //we directly specify the init state of permutation
                    states_in.push(c_start.map(PC::Word::from));
                    states_out.push(c_end.map(PC::Word::from));
                }
=======
    /// load the table into circuit under the specified config
    pub fn load(&self, layouter: &mut impl Layouter<Fp>) -> Result<(), Error> {
        let config = &self.config;
>>>>>>> 231450d1

        layouter.assign_table(
            || "STEP range check",
            |mut table| {
                (0..STEP + 1).into_iter().try_for_each(|i| {
                    table
                        .assign_cell(
                            || "STEP range check",
                            config.control_step_range,
                            i,
                            || Value::known(Fp::from_u128(i as u128)),
                        )
                        .map(|_| ())
                })
            },
        )?;

        let (states_in, states_out) = layouter.assign_region(
            || "hash table",
            |mut region| {
                let offset = self.fill_hash_tbl_custom(&mut region)?;
                self.fill_hash_tbl_body(&mut region, offset)
            },
        )?;

        let mut chip_finals = Vec::new();
        for state in states_in {
            let chip = PC::construct(config.permute_config.clone());

            let final_state = <PC as PoseidonInstructions<Fp, Fp::SpecType, 3, 2>>::permute(
                &chip, layouter, &state,
            )?;

            chip_finals.push(final_state);
        }

        layouter.assign_region(
            || "final state dummy",
            |mut region| {
                for (state, final_state) in states_out.iter().zip(chip_finals.iter()) {
                    for (s_cell, final_cell) in state.iter().zip(final_state.iter()) {
                        let s_cell: AssignedCell<Fp, Fp> = s_cell.clone().into();
                        let final_cell: AssignedCell<Fp, Fp> = final_cell.clone().into();
                        region.constrain_equal(s_cell.cell(), final_cell.cell())?;
                    }
                }

                Ok(())
            },
        )
    }
}

impl<Fp: FieldExt, const STEP: usize, PC: PermuteChip<Fp>> Chip<Fp>
    for PoseidonHashChip<'_, Fp, STEP, PC>
{
    type Config = PoseidonHashConfig<Fp, PC>;
    type Loaded = PoseidonHashTable<Fp>;

    fn config(&self) -> &Self::Config {
        &self.config
    }
    fn loaded(&self) -> &Self::Loaded {
        self.data
    }
}

#[cfg(test)]
mod tests {
    use std::marker::PhantomData;

    use crate::poseidon::Pow5Chip;
    use crate::septidon::SeptidonChip;

    use super::*;
    use halo2_proofs::halo2curves::group::ff::PrimeField;
    use halo2_proofs::{circuit::SimpleFloorPlanner, plonk::Circuit};

    #[test]
    fn poseidon_hash() {
        let b1: Fr = Fr::from_str_vartime("1").unwrap();
        let b2: Fr = Fr::from_str_vartime("2").unwrap();

        let h = Fr::hash([b1, b2]);
        assert_eq!(
            format!("{:?}", h),
            "0x115cc0f5e7d690413df64c6b9662e9cf2a3617f2743245519e19607a4417189a" // "7853200120776062878684798364095072458815029376092732009249414926327459813530"
        );
    }

    #[test]
    fn poseidon_hash_bytes() {
        let msg = vec![
            Fr::from_str_vartime("1").unwrap(),
            Fr::from_str_vartime("2").unwrap(),
            Fr::from_str_vartime("50331648").unwrap(), //0x3000000
        ];

        let supposed_bytes = 45u64;

        let h = Fr::hash_msg(&msg, Some(supposed_bytes));
        assert_eq!(
            format!("{:?}", h),
            "0x212b546f9c67c4fdcba131035644aa1d8baa8943f84b0a27e8f65b5bd532213e"
        );

        let msg = vec![
            Fr::from_str_vartime("1").unwrap(),
            Fr::from_str_vartime("2").unwrap(),
            Fr::from_str_vartime("3").unwrap(),
            Fr::zero(),
        ];

        let supposed_bytes = 50u64;

        let h = Fr::hash_msg(&msg, Some(supposed_bytes));
        assert_eq!(
            format!("{:?}", h),
            "0x066397f309d55f6caf6419cbb4120f5ada8e54254061b4b448359de388ab5526"
        );
    }

    use halo2_proofs::dev::MockProver;
    const TEST_STEP: usize = 32;

    // test circuit derived from table data
    //#[derive(Clone, Default, Debug)]
    struct TestCircuit<PC: PermuteChip<Fr>> {
        table: PoseidonHashTable<Fr>,
        _phantom: PhantomData<PC>,
    }

    impl<PC: PermuteChip<Fr>> TestCircuit<PC> {
        pub fn new(table: PoseidonHashTable<Fr>) -> Self {
            TestCircuit {
                table,
                _phantom: PhantomData,
            }
        }
    }

    impl<PC: PermuteChip<Fr> + PoseidonInstructions<Fr, <Fr as Hashable>::SpecType, 3, 2>>
        Circuit<Fr> for TestCircuit<PC>
    {
        type Config = (PoseidonHashConfig<Fr, PC>, usize);
        type FloorPlanner = SimpleFloorPlanner;

        fn without_witnesses(&self) -> Self {
            Self::new(Default::default())
        }

<<<<<<< HEAD
        fn configure(meta: &mut ConstraintSystem<Fr>) -> Self::Config {
            let hash_tbl = [0; 4].map(|_| meta.advice_column());
=======
        fn configure(meta: &mut ConstraintSystem<Fp>) -> Self::Config {
            let hash_tbl = [0; 5].map(|_| meta.advice_column());

>>>>>>> 231450d1
            (
                PoseidonHashConfig::configure_sub(meta, hash_tbl, TEST_STEP),
                4,
            )
        }

        fn synthesize(
            &self,
            (config, max_rows): Self::Config,
            mut layouter: impl Layouter<Fr>,
        ) -> Result<(), Error> {
<<<<<<< HEAD
            let chip =
                PoseidonHashChip::<Fr, TEST_STEP, PC>::construct(config, &self.table, max_rows);
=======
            let chip = PoseidonHashChip::<Fp, TEST_STEP>::construct(
                config,
                &self,
                max_rows,
                false,
                Some(Fp::from(42u64)),
            );
>>>>>>> 231450d1
            chip.load(&mut layouter)
        }
    }

    #[cfg(feature = "print_layout")]
    #[test]
    fn print_circuit() {
        use plotters::prelude::*;

        let root = BitMapBackend::new("layouts/hash-layout.png", (1024, 768)).into_drawing_area();
        root.fill(&WHITE).unwrap();
        let root = root
            .titled("Hash circuit Layout", ("sans-serif", 60))
            .unwrap();

        let message1 = [
            Fr::from_str_vartime("1").unwrap(),
            Fr::from_str_vartime("2").unwrap(),
        ];

        let message2 = [
            Fr::from_str_vartime("2").unwrap(),
            Fr::from_str_vartime("3").unwrap(),
        ];

        let k = 8;
        let circuit = PoseidonHashTable {
            inputs: vec![message1, message2],
            ..Default::default()
        };
        halo2_proofs::dev::CircuitLayout::default()
            .show_equality_constraints(true)
            .render(k, &circuit, &root)
            .unwrap();
    }

    #[test]
    fn poseidon_hash_circuit() {
        poseidon_hash_circuit_impl::<Pow5Chip<Fr, 3, 2>>();
        poseidon_hash_circuit_impl::<SeptidonChip>();
    }

    fn poseidon_hash_circuit_impl<
        PC: PermuteChip<Fr> + PoseidonInstructions<Fr, <Fr as Hashable>::SpecType, 3, 2>,
    >() {
        let message1 = [
            Fr::from_str_vartime("1").unwrap(),
            Fr::from_str_vartime("2").unwrap(),
        ];

        let message2 = [
            Fr::from_str_vartime("2").unwrap(),
            Fr::from_str_vartime("3").unwrap(),
        ];

        let k = 8;
        let circuit = TestCircuit::<PC>::new(PoseidonHashTable {
            inputs: vec![message1, message2],
            ..Default::default()
        });
        let prover = MockProver::run(k, &circuit, vec![]).unwrap();
        assert_eq!(prover.verify(), Ok(()));
    }

    #[test]
    fn poseidon_var_len_hash_circuit() {
        poseidon_var_len_hash_circuit_impl::<Pow5Chip<Fr, 3, 2>>();
        poseidon_var_len_hash_circuit_impl::<SeptidonChip>();
    }

    fn poseidon_var_len_hash_circuit_impl<
        PC: PermuteChip<Fr> + PoseidonInstructions<Fr, <Fr as Hashable>::SpecType, 3, 2>,
    >() {
        let message1 = [
            Fr::from_str_vartime("1").unwrap(),
            Fr::from_str_vartime("2").unwrap(),
        ];

        let message2 = [Fr::from_str_vartime("50331648").unwrap(), Fr::zero()];

        let k = 8;
        let circuit = TestCircuit::<PC>::new( PoseidonHashTable {
            inputs: vec![message1, message2],
            controls: vec![Fr::from_u128(45), Fr::from_u128(13)],
            checks: vec![None, Some(Fr::from_str_vartime("15002881182751877599173281392790087382867290792048832034781070831698029191486").unwrap())],
<<<<<<< HEAD
        });
=======
            ..Default::default()
        };
>>>>>>> 231450d1
        let prover = MockProver::run(k, &circuit, vec![]).unwrap();
        assert_eq!(prover.verify(), Ok(()));

        let circuit = TestCircuit::<PC>::new(PoseidonHashTable {
            inputs: vec![message1, message2, message1],
            controls: vec![Fr::from_u128(64), Fr::from_u128(32), Fr::zero()],
            checks: Vec::new(),
<<<<<<< HEAD
        });
=======
            ..Default::default()
        };
>>>>>>> 231450d1
        let prover = MockProver::run(k, &circuit, vec![]).unwrap();
        assert_eq!(prover.verify(), Ok(()));

        let circuit = TestCircuit::<PC>::new(PoseidonHashTable::<Fr> {
            inputs: vec![message2],
            controls: vec![Fr::from_u128(13)],
            ..Default::default()
        });
        let prover = MockProver::run(k, &circuit, vec![]).unwrap();
        assert_eq!(prover.verify(), Ok(()));

<<<<<<< HEAD
        let circuit = TestCircuit::<PC>::new(PoseidonHashTable::<Fr> {
=======
        let circuit = PoseidonHashTable::<Fr> {
>>>>>>> 231450d1
            ..Default::default()
        });
        let prover = MockProver::run(k, &circuit, vec![]).unwrap();
        assert_eq!(prover.verify(), Ok(()));
    }
}<|MERGE_RESOLUTION|>--- conflicted
+++ resolved
@@ -65,15 +65,9 @@
 
 /// The config for poseidon hash circuit
 #[derive(Clone, Debug)]
-<<<<<<< HEAD
 pub struct PoseidonHashConfig<Fp: FieldExt, PC: PermuteChip<Fp>> {
     permute_config: PC::Config,
-    hash_table: [Column<Advice>; 4],
-=======
-pub struct PoseidonHashConfig<Fp: FieldExt> {
-    permute_config: Pow5Config<Fp, 3, 2>,
     hash_table: [Column<Advice>; 5],
->>>>>>> 231450d1
     hash_table_aux: [Column<Advice>; 6],
     control_aux: Column<Advice>,
     s_sponge_continue: Column<Advice>,
@@ -100,17 +94,10 @@
         hash_table: [Column<Advice>; 5],
         step: usize,
     ) -> Self {
-<<<<<<< HEAD
         // TODO: remove this "constants".
         let constants = [0; 1].map(|_| meta.fixed_column());
-        let s_table = meta.complex_selector();
-=======
-        let state = [0; 3].map(|_| meta.advice_column());
-        let partial_sbox = meta.advice_column();
-        let constants = [0; 6].map(|_| meta.fixed_column());
         let s_table = meta.selector();
         let s_custom = meta.selector();
->>>>>>> 231450d1
 
         let hash_table_aux = [0, 1, 2, 3, 4, 5].map(|idx| {
             if idx < 5 {
@@ -346,7 +333,10 @@
     config: PoseidonHashConfig<Fp, PC>,
 }
 
-<<<<<<< HEAD
+type PermutedState<Fp> = Vec<[StateWord<Fp>; 3]>;
+
+type PermutedState<Fp> = Vec<[StateWord<Fp>; 3]>;
+
 impl<
         'd,
         Fp: Hashable,
@@ -354,11 +344,6 @@
         PC: PermuteChip<Fp> + PoseidonInstructions<Fp, Fp::SpecType, 3, 2>,
     > PoseidonHashChip<'d, Fp, STEP, PC>
 {
-=======
-type PermutedState<Fp> = Vec<[StateWord<Fp>; 3]>;
-
-impl<'d, Fp: Hashable, const STEP: usize> PoseidonHashChip<'d, Fp, STEP> {
->>>>>>> 231450d1
     ///construct the chip
     pub fn construct(
         config: PoseidonHashConfig<Fp, PC>,
@@ -585,9 +570,9 @@
 
             //we directly specify the init state of permutation
             let c_start_arr: [_; 3] = c_start.try_into().expect("same size");
-            states_in.push(c_start_arr.map(StateWord::from));
+            states_in.push(c_start_arr.map(PC::Word::from));
             let c_end_arr: [_; 3] = c_end.try_into().expect("same size");
-            states_out.push(c_end_arr.map(StateWord::from));
+            states_out.push(c_end_arr.map(PC::Word::from));
         }
 
         // set the last row is "custom", a row both enabled and customed
@@ -596,16 +581,9 @@
         Ok((states_in, states_out))
     }
 
-<<<<<<< HEAD
-                    //we directly specify the init state of permutation
-                    states_in.push(c_start.map(PC::Word::from));
-                    states_out.push(c_end.map(PC::Word::from));
-                }
-=======
     /// load the table into circuit under the specified config
     pub fn load(&self, layouter: &mut impl Layouter<Fp>) -> Result<(), Error> {
         let config = &self.config;
->>>>>>> 231450d1
 
         layouter.assign_table(
             || "STEP range check",
@@ -757,14 +735,8 @@
             Self::new(Default::default())
         }
 
-<<<<<<< HEAD
         fn configure(meta: &mut ConstraintSystem<Fr>) -> Self::Config {
-            let hash_tbl = [0; 4].map(|_| meta.advice_column());
-=======
-        fn configure(meta: &mut ConstraintSystem<Fp>) -> Self::Config {
             let hash_tbl = [0; 5].map(|_| meta.advice_column());
-
->>>>>>> 231450d1
             (
                 PoseidonHashConfig::configure_sub(meta, hash_tbl, TEST_STEP),
                 4,
@@ -776,18 +748,13 @@
             (config, max_rows): Self::Config,
             mut layouter: impl Layouter<Fr>,
         ) -> Result<(), Error> {
-<<<<<<< HEAD
-            let chip =
-                PoseidonHashChip::<Fr, TEST_STEP, PC>::construct(config, &self.table, max_rows);
-=======
-            let chip = PoseidonHashChip::<Fp, TEST_STEP>::construct(
+            let chip = PoseidonHashChip::<Fr, TEST_STEP, PC>::construct(
                 config,
-                &self,
+                &self.table,
                 max_rows,
                 false,
-                Some(Fp::from(42u64)),
+                Some(Fr::from(42u64)),
             );
->>>>>>> 231450d1
             chip.load(&mut layouter)
         }
     }
@@ -873,12 +840,8 @@
             inputs: vec![message1, message2],
             controls: vec![Fr::from_u128(45), Fr::from_u128(13)],
             checks: vec![None, Some(Fr::from_str_vartime("15002881182751877599173281392790087382867290792048832034781070831698029191486").unwrap())],
-<<<<<<< HEAD
-        });
-=======
             ..Default::default()
-        };
->>>>>>> 231450d1
+        });
         let prover = MockProver::run(k, &circuit, vec![]).unwrap();
         assert_eq!(prover.verify(), Ok(()));
 
@@ -886,12 +849,8 @@
             inputs: vec![message1, message2, message1],
             controls: vec![Fr::from_u128(64), Fr::from_u128(32), Fr::zero()],
             checks: Vec::new(),
-<<<<<<< HEAD
-        });
-=======
             ..Default::default()
-        };
->>>>>>> 231450d1
+        });
         let prover = MockProver::run(k, &circuit, vec![]).unwrap();
         assert_eq!(prover.verify(), Ok(()));
 
@@ -902,12 +861,7 @@
         });
         let prover = MockProver::run(k, &circuit, vec![]).unwrap();
         assert_eq!(prover.verify(), Ok(()));
-
-<<<<<<< HEAD
         let circuit = TestCircuit::<PC>::new(PoseidonHashTable::<Fr> {
-=======
-        let circuit = PoseidonHashTable::<Fr> {
->>>>>>> 231450d1
             ..Default::default()
         });
         let prover = MockProver::run(k, &circuit, vec![]).unwrap();
